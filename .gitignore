--- conflicted
+++ resolved
@@ -182,8 +182,4 @@
 # Remove previous ipynb_checkpoints
 #   git rm -r .ipynb_checkpoints/
 
-<<<<<<< HEAD
 .DS_Store
-=======
-*.DS_Store
->>>>>>> 9d3ff964
